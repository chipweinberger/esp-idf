--- conflicted
+++ resolved
@@ -135,19 +135,11 @@
 #define GATT_INVALID_CONN_ID        0xFFFF
 
 #ifndef GATT_CL_MAX_LCB
-<<<<<<< HEAD
     #define GATT_CL_MAX_LCB     4 // 22
 #endif
 
 #ifndef GATT_MAX_SCCB
     #define GATT_MAX_SCCB       4
-=======
-#define GATT_CL_MAX_LCB     12 // 22
-#endif
-
-#ifndef GATT_MAX_SCCB
-#define GATT_MAX_SCCB       10
->>>>>>> 19273c7b
 #endif
 
 
