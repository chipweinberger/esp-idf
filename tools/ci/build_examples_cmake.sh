--- conflicted
+++ resolved
@@ -87,15 +87,6 @@
     # count number of the jobs
     NUM_OF_JOBS=${CI_NODE_TOTAL}
 
-<<<<<<< HEAD
-    # count number of examples
-    NUM_OF_EXAMPLES=$( echo "${EXAMPLE_PATHS}" | wc -l )
-    if [ "$IDF_TARGET" != "esp32s2beta" ]; then
-        [ ${NUM_OF_EXAMPLES} -lt 100 ] && die "NUM_OF_EXAMPLES is bad"
-    fi
-
-=======
->>>>>>> 51d811a7
     # separate intervals
     #57 / 5 == 12
     NUM_OF_EX_PER_JOB=$(( (${NUM_OF_EXAMPLES} + ${NUM_OF_JOBS} - 1) / ${NUM_OF_JOBS} ))
